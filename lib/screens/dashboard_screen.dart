--- conflicted
+++ resolved
@@ -1,9 +1,8 @@
 import 'package:flutter/material.dart';
+import 'package:fl_chart/fl_chart.dart';
+import 'dart:math' as math;
 import '../theme/app_theme.dart';
 import '../models/investment.dart';
-<<<<<<< HEAD
-import '../services/investment_service.dart';
-=======
 import '../models/product.dart';
 import '../models/client.dart';
 import '../models/employee.dart';
@@ -11,14 +10,9 @@
 import '../services/client_service.dart';
 import '../services/optimized_product_service.dart';
 import '../services/employee_service.dart';
->>>>>>> 7facc0ee
 import '../services/advanced_analytics_service.dart';
-import '../widgets/dashboard/dashboard_cache_debug_tab.dart';
-import '../widgets/dashboard/dashboard_overview_content.dart';
-import '../widgets/dashboard/dashboard_performance_content.dart';
-import '../widgets/dashboard/dashboard_risk_content.dart';
-import '../widgets/dashboard/dashboard_predictions_content.dart';
-import '../widgets/dashboard/dashboard_benchmark_content.dart';
+import '../widgets/advanced_analytics_widgets.dart';
+import '../utils/currency_formatter.dart';
 
 class DashboardScreen extends StatefulWidget {
   const DashboardScreen({super.key});
@@ -39,8 +33,6 @@
 
   // Dane podstawowe - ZOPTYMALIZOWANE
   List<Investment> _recentInvestments = [];
-<<<<<<< HEAD
-=======
   List<Investment> _investmentsRequiringAttention = [];
   List<Investment> _topInvestments = [];
   List<Client> _recentClients = [];
@@ -59,7 +51,6 @@
   int _totalActiveInvestments = 0;
   int _totalActiveProducts = 0;
   int _totalActiveEmployees = 0;
->>>>>>> 7facc0ee
 
   // Zaawansowane metryki
   AdvancedDashboardMetrics? _advancedMetrics;
@@ -75,23 +66,11 @@
 
   bool _isMobile(BuildContext context) =>
       MediaQuery.of(context).size.width < 768;
-<<<<<<< HEAD
-  bool _isTablet(BuildContext context) =>
-      MediaQuery.of(context).size.width >= 768 &&
-      MediaQuery.of(context).size.width < 1024;
-
-  double _getHorizontalPadding(BuildContext context) {
-    if (_isMobile(context)) return 16.0;
-    if (_isTablet(context)) return 24.0;
-    return 32.0;
-  }
-=======
 
   double _getHorizontalPadding(BuildContext context) =>
       _isMobile(context) ? 16.0 : 24.0;
   double _getVerticalSpacing(BuildContext context) =>
       _isMobile(context) ? 16.0 : 24.0;
->>>>>>> 7facc0ee
 
   @override
   void initState() {
@@ -124,9 +103,6 @@
       // Wszystkie zapytania są teraz 50-100x szybsze dzięki indeksom
 
       final results = await Future.wait([
-<<<<<<< HEAD
-        _investmentService.getInvestmentsPaginated(limit: 10),
-=======
         // Najnowsze inwestycje - wykorzystuje indeks status_produktu + data_podpisania
         _investmentService
             .getInvestmentsByStatus(InvestmentStatus.active)
@@ -148,15 +124,10 @@
         _employeeService.getEmployees(limit: 10).first,
 
         // Zaawansowane metryki (bez zmian)
->>>>>>> 7facc0ee
         _analyticsService.getAdvancedDashboardMetrics(),
       ]);
 
       setState(() {
-<<<<<<< HEAD
-        _recentInvestments = results[0] as List<Investment>;
-        _advancedMetrics = results[1] as AdvancedDashboardMetrics;
-=======
         _recentInvestments = (results[0] as List<Investment>).take(5).toList();
         _investmentsRequiringAttention = results[1] as List<Investment>;
         _topInvestments = results[2] as List<Investment>;
@@ -171,7 +142,6 @@
         _totalActiveProducts = _bondsNearMaturity.length;
         _totalActiveEmployees = _topEmployees.length;
 
->>>>>>> 7facc0ee
         _isLoading = false;
       });
 
@@ -207,11 +177,7 @@
           child: Column(
             mainAxisAlignment: MainAxisAlignment.center,
             children: [
-              CircularProgressIndicator(
-                valueColor: AlwaysStoppedAnimation<Color>(
-                  AppTheme.primaryColor,
-                ),
-              ),
+              CircularProgressIndicator(color: AppTheme.secondaryGold),
               const SizedBox(height: 16),
               Text(
                 'Ładowanie zaawansowanych analiz...',
@@ -285,15 +251,15 @@
             crossAxisAlignment: CrossAxisAlignment.start,
             children: [
               Text(
-                'Dashboard Inwestycji',
-                style: Theme.of(context).textTheme.headlineLarge?.copyWith(
+                'Zaawansowany Dashboard Inwestycji',
+                style: Theme.of(context).textTheme.displayMedium?.copyWith(
                   color: AppTheme.textOnPrimary,
                   fontWeight: FontWeight.bold,
                 ),
               ),
               const SizedBox(height: 8),
               Text(
-                'Zaawansowana analiza portfela z metrykami ryzyka i wydajności',
+                'Kompleksowa analiza portfela z predykcjami i alertami',
                 style: Theme.of(context).textTheme.bodyLarge?.copyWith(
                   color: AppTheme.textOnPrimary.withOpacity(0.8),
                 ),
@@ -373,8 +339,6 @@
           _buildCompactTabButton(3, 'Prognozy', Icons.insights),
           const SizedBox(width: 8),
           _buildCompactTabButton(4, 'Benchmarki', Icons.compare_arrows),
-          const SizedBox(width: 8),
-          _buildCompactTabButton(5, 'Cache Debug', Icons.storage),
         ],
       ),
     );
@@ -388,7 +352,6 @@
         _buildTabButton(2, 'Ryzyko', Icons.security),
         _buildTabButton(3, 'Prognozy', Icons.insights),
         _buildTabButton(4, 'Benchmarki', Icons.compare_arrows),
-        _buildTabButton(5, 'Cache Debug', Icons.storage),
       ],
     );
   }
@@ -420,10 +383,9 @@
             const SizedBox(width: 6),
             Text(
               label,
-              style: TextStyle(
-                fontSize: 12,
-                fontWeight: FontWeight.w500,
+              style: Theme.of(context).textTheme.bodySmall?.copyWith(
                 color: isSelected ? Colors.white : AppTheme.textSecondary,
+                fontWeight: isSelected ? FontWeight.bold : FontWeight.normal,
               ),
             ),
           ],
@@ -452,16 +414,15 @@
             children: [
               Icon(
                 icon,
-                size: 18,
+                size: 16,
                 color: isSelected ? Colors.white : AppTheme.textSecondary,
               ),
               const SizedBox(width: 8),
               Text(
                 label,
-                style: TextStyle(
-                  fontSize: 14,
-                  fontWeight: isSelected ? FontWeight.w600 : FontWeight.w400,
+                style: Theme.of(context).textTheme.bodyMedium?.copyWith(
                   color: isSelected ? Colors.white : AppTheme.textSecondary,
+                  fontWeight: isSelected ? FontWeight.bold : FontWeight.normal,
                 ),
               ),
             ],
@@ -483,22 +444,12 @@
         return _buildPredictionsTab();
       case 4:
         return _buildBenchmarkTab();
-      case 5:
-        return _buildCacheDebugTab();
       default:
         return _buildOverviewTab();
     }
   }
 
   Widget _buildOverviewTab() {
-<<<<<<< HEAD
-    return DashboardOverviewContent(
-      recentInvestments: _recentInvestments,
-      metrics: _advancedMetrics,
-      isMobile: _isMobile(context),
-      selectedTimeFrame: _selectedTimeFrame,
-      horizontalPadding: _getHorizontalPadding(context),
-=======
     return SingleChildScrollView(
       padding: EdgeInsets.all(_getHorizontalPadding(context)),
       child: Column(
@@ -974,47 +925,365 @@
           ...alerts,
         ],
       ),
->>>>>>> 7facc0ee
     );
   }
 
   Widget _buildPerformanceTab() {
-    return DashboardPerformanceContent(
-      metrics: _advancedMetrics,
-      isMobile: _isMobile(context),
-      horizontalPadding: _getHorizontalPadding(context),
-    );
-  }
-
-  Widget _buildRiskTab() {
-    return DashboardRiskContent(
-      metrics: _advancedMetrics,
-      isMobile: _isMobile(context),
-      horizontalPadding: _getHorizontalPadding(context),
-    );
-  }
-
-  Widget _buildPredictionsTab() {
-    return DashboardPredictionsContent(
-      metrics: _advancedMetrics,
-      isMobile: _isMobile(context),
-      horizontalPadding: _getHorizontalPadding(context),
-    );
-  }
-
-  Widget _buildBenchmarkTab() {
-    return DashboardBenchmarkContent(
-      metrics: _advancedMetrics,
-      isMobile: _isMobile(context),
-      horizontalPadding: _getHorizontalPadding(context),
-      context: context,
-    );
-  }
-
-<<<<<<< HEAD
-  Widget _buildCacheDebugTab() {
-    return DashboardCacheDebugTab(isMobile: _isMobile(context));
-=======
+    if (_advancedMetrics == null) {
+      return const Center(child: CircularProgressIndicator());
+    }
+
+    final performance = _advancedMetrics!.performanceMetrics;
+
+    return SingleChildScrollView(
+      padding: EdgeInsets.all(_getHorizontalPadding(context)),
+      child: Column(
+        crossAxisAlignment: CrossAxisAlignment.start,
+        children: [
+          _buildPerformanceHeader(),
+          SizedBox(height: _getVerticalSpacing(context)),
+
+          // Główne metryki wydajności
+          _buildPerformanceOverview(performance),
+          SizedBox(height: _getVerticalSpacing(context)),
+
+          // Wykres wydajności w czasie
+          _buildPerformanceChart(),
+          SizedBox(height: _getVerticalSpacing(context)),
+
+          // Analiza produktów
+          _buildProductPerformanceAnalysis(performance),
+          SizedBox(height: _getVerticalSpacing(context)),
+
+          // Ranking najlepszych inwestycji
+          _buildTopPerformersSection(performance),
+        ],
+      ),
+    );
+  }
+
+  Widget _buildPerformanceHeader() {
+    return Row(
+      children: [
+        Icon(Icons.trending_up, color: AppTheme.secondaryGold, size: 32),
+        const SizedBox(width: 16),
+        Expanded(
+          child: Column(
+            crossAxisAlignment: CrossAxisAlignment.start,
+            children: [
+              Text(
+                'Analiza Wydajności',
+                style: Theme.of(context).textTheme.headlineLarge?.copyWith(
+                  color: AppTheme.textPrimary,
+                  fontWeight: FontWeight.bold,
+                ),
+              ),
+              const SizedBox(height: 4),
+              Text(
+                'Kompleksowa analiza zwrotów i efektywności portfela',
+                style: Theme.of(
+                  context,
+                ).textTheme.bodyLarge?.copyWith(color: AppTheme.textSecondary),
+              ),
+            ],
+          ),
+        ),
+        _buildPerformanceTooltip(),
+      ],
+    );
+  }
+
+  Widget _buildPerformanceTooltip() {
+    return Tooltip(
+      message:
+          'Analiza wydajności opiera się na:\n'
+          '• ROI = (Wartość obecna - Wartość początkowa) / Wartość początkowa\n'
+          '• CAGR = (Wartość końcowa / Wartość początkowa)^(1/lata) - 1\n'
+          '• Współczynnik Sharpe = (Zwrot - Zwrot bezryzyczny) / Odchylenie standardowe\n'
+          '• Maksymalny spadek = Największy spadek od szczytu do dołka',
+      padding: const EdgeInsets.all(16),
+      textStyle: const TextStyle(fontSize: 12),
+      decoration: BoxDecoration(
+        color: AppTheme.backgroundModal,
+        borderRadius: BorderRadius.circular(8),
+        border: Border.all(color: AppTheme.borderPrimary),
+      ),
+      child: Icon(Icons.help_outline, color: AppTheme.textSecondary, size: 20),
+    );
+  }
+
+  Widget _buildPerformanceOverview(PerformanceMetrics performance) {
+    final cards = [
+      AdvancedMetricCard(
+        title: 'ROI Całkowity',
+        value: '${performance.totalROI.toStringAsFixed(2)}%',
+        subtitle: 'Zwrot z inwestycji',
+        icon: Icons.trending_up,
+        color: AppTheme.getPerformanceColor(performance.totalROI),
+        tooltip:
+            'ROI = (Wartość obecna - Wartość zainwestowana) / Wartość zainwestowana × 100%',
+      ),
+      AdvancedMetricCard(
+        title: 'CAGR',
+        value: '${performance.annualizedReturn.toStringAsFixed(2)}%',
+        subtitle: 'Roczny zwrot składany',
+        icon: Icons.auto_graph,
+        color: AppTheme.getPerformanceColor(performance.annualizedReturn),
+        tooltip:
+            'CAGR = (Wartość końcowa / Wartość początkowa)^(1/liczba lat) - 1',
+      ),
+      AdvancedMetricCard(
+        title: 'Sharpe Ratio',
+        value: performance.sharpeRatio.toStringAsFixed(3),
+        subtitle: 'Ryzyko vs zwrot',
+        icon: Icons.balance,
+        color: performance.sharpeRatio > 1
+            ? AppTheme.successColor
+            : performance.sharpeRatio > 0.5
+            ? AppTheme.warningColor
+            : AppTheme.errorColor,
+        tooltip:
+            'Sharpe Ratio = (Zwrot portfela - Stopa wolna od ryzyka) / Odchylenie standardowe\n'
+            '> 1.0: Bardzo dobry\n0.5-1.0: Dobry\n< 0.5: Słaby',
+      ),
+      AdvancedMetricCard(
+        title: 'Max Drawdown',
+        value: '${performance.maxDrawdown.toStringAsFixed(2)}%',
+        subtitle: 'Maksymalny spadek',
+        icon: Icons.trending_down,
+        color: AppTheme.getPerformanceColor(-performance.maxDrawdown),
+        tooltip:
+            'Największy spadek wartości portfela od szczytu do dołka w okresie obserwacji',
+      ),
+    ];
+
+    // Responsywny układ - Column na mobile, Row na desktop
+    if (_isMobile(context)) {
+      return Column(
+        children: cards
+            .map(
+              (card) => Padding(
+                padding: const EdgeInsets.only(bottom: 16),
+                child: card,
+              ),
+            )
+            .toList(),
+      );
+    } else {
+      return Row(
+        children:
+            cards
+                .map((card) => Expanded(child: card))
+                .expand((widget) => [widget, const SizedBox(width: 16)])
+                .toList()
+              ..removeLast(),
+      );
+    }
+  }
+
+  Widget _buildPerformanceChart() {
+    return Container(
+      height: 400,
+      padding: const EdgeInsets.all(24),
+      decoration: AppTheme.cardDecoration,
+      child: Column(
+        crossAxisAlignment: CrossAxisAlignment.start,
+        children: [
+          Row(
+            children: [
+              Text(
+                'Wydajność w czasie',
+                style: Theme.of(context).textTheme.headlineSmall,
+              ),
+              const Spacer(),
+              Tooltip(
+                message:
+                    'Wykres pokazuje skumulowaną wydajność portfela w czasie\n'
+                    'wraz z porównaniem do benchmarków rynkowych',
+                child: Icon(Icons.info_outline, color: AppTheme.textSecondary),
+              ),
+            ],
+          ),
+          const SizedBox(height: 16),
+          Expanded(
+            child: LineChart(
+              LineChartData(
+                backgroundColor: Colors.transparent,
+                gridData: FlGridData(
+                  show: true,
+                  drawVerticalLine: true,
+                  getDrawingHorizontalLine: (value) =>
+                      FlLine(color: AppTheme.borderSecondary, strokeWidth: 0.5),
+                  getDrawingVerticalLine: (value) =>
+                      FlLine(color: AppTheme.borderSecondary, strokeWidth: 0.5),
+                ),
+                titlesData: FlTitlesData(
+                  leftTitles: AxisTitles(
+                    sideTitles: SideTitles(
+                      showTitles: true,
+                      getTitlesWidget: (value, meta) => Text(
+                        '${value.toInt()}%',
+                        style: TextStyle(
+                          color: AppTheme.textSecondary,
+                          fontSize: 12,
+                        ),
+                      ),
+                    ),
+                  ),
+                  bottomTitles: AxisTitles(
+                    sideTitles: SideTitles(
+                      showTitles: true,
+                      getTitlesWidget: (value, meta) => Text(
+                        _getMonthLabel(value.toInt()),
+                        style: TextStyle(
+                          color: AppTheme.textSecondary,
+                          fontSize: 12,
+                        ),
+                      ),
+                    ),
+                  ),
+                  topTitles: AxisTitles(
+                    sideTitles: SideTitles(showTitles: false),
+                  ),
+                  rightTitles: AxisTitles(
+                    sideTitles: SideTitles(showTitles: false),
+                  ),
+                ),
+                borderData: FlBorderData(show: false),
+                lineBarsData: [
+                  LineChartBarData(
+                    spots: _generatePerformanceSpots(),
+                    isCurved: true,
+                    color: AppTheme.secondaryGold,
+                    barWidth: 3,
+                    dotData: FlDotData(show: false),
+                    belowBarData: BarAreaData(
+                      show: true,
+                      color: AppTheme.secondaryGold.withOpacity(0.1),
+                    ),
+                  ),
+                  LineChartBarData(
+                    spots: _generateBenchmarkSpots(),
+                    isCurved: true,
+                    color: AppTheme.textSecondary,
+                    barWidth: 2,
+                    dotData: FlDotData(show: false),
+                    dashArray: [5, 5],
+                  ),
+                ],
+              ),
+            ),
+          ),
+          const SizedBox(height: 16),
+          Row(
+            children: [
+              _buildLegendItem('Portfel', AppTheme.secondaryGold),
+              const SizedBox(width: 24),
+              _buildLegendItem('Benchmark', AppTheme.textSecondary),
+            ],
+          ),
+        ],
+      ),
+    );
+  }
+
+  Widget _buildProductPerformanceAnalysis(PerformanceMetrics performance) {
+    return Container(
+      padding: const EdgeInsets.all(24),
+      decoration: AppTheme.cardDecoration,
+      child: Column(
+        crossAxisAlignment: CrossAxisAlignment.start,
+        children: [
+          Row(
+            children: [
+              Text(
+                'Wydajność według kategorii produktów',
+                style: Theme.of(context).textTheme.headlineSmall,
+              ),
+              const Spacer(),
+              Tooltip(
+                message:
+                    'Analiza pokazuje średnią wydajność każdej kategorii produktów\n'
+                    'wraz z liczbą inwestycji i łączną wartością',
+                child: Icon(Icons.info_outline, color: AppTheme.textSecondary),
+              ),
+            ],
+          ),
+          const SizedBox(height: 16),
+          ...performance.productPerformance.entries.map(
+            (entry) => _buildProductPerformanceItem(entry.key, entry.value),
+          ),
+        ],
+      ),
+    );
+  }
+
+  Widget _buildProductPerformanceItem(String productType, double performance) {
+    return Container(
+      margin: const EdgeInsets.only(bottom: 12),
+      padding: const EdgeInsets.all(16),
+      decoration: BoxDecoration(
+        color: AppTheme.getProductTypeBackground(productType),
+        borderRadius: BorderRadius.circular(12),
+        border: Border.all(
+          color: AppTheme.getProductTypeColor(productType).withOpacity(0.3),
+        ),
+      ),
+      child: Row(
+        children: [
+          Container(
+            width: 48,
+            height: 48,
+            decoration: BoxDecoration(
+              color: AppTheme.getProductTypeColor(productType),
+              borderRadius: BorderRadius.circular(8),
+            ),
+            child: Icon(
+              _getProductIcon(productType),
+              color: Colors.white,
+              size: 24,
+            ),
+          ),
+          const SizedBox(width: 16),
+          Expanded(
+            child: Column(
+              crossAxisAlignment: CrossAxisAlignment.start,
+              children: [
+                Text(
+                  _getProductDisplayName(productType),
+                  style: Theme.of(context).textTheme.titleMedium?.copyWith(
+                    fontWeight: FontWeight.w600,
+                  ),
+                ),
+                Text(
+                  'Średnia wydajność kategorii',
+                  style: Theme.of(context).textTheme.bodySmall?.copyWith(
+                    color: AppTheme.textSecondary,
+                  ),
+                ),
+              ],
+            ),
+          ),
+          Container(
+            padding: const EdgeInsets.symmetric(horizontal: 12, vertical: 6),
+            decoration: BoxDecoration(
+              color: AppTheme.getPerformanceBackground(performance),
+              borderRadius: BorderRadius.circular(20),
+            ),
+            child: Text(
+              '${performance.toStringAsFixed(2)}%',
+              style: TextStyle(
+                color: AppTheme.getPerformanceColor(performance),
+                fontWeight: FontWeight.w600,
+                fontSize: 14,
+              ),
+            ),
+          ),
+        ],
+      ),
+    );
+  }
+
   Widget _buildTopPerformersSection(PerformanceMetrics performance) {
     return Container(
       padding: const EdgeInsets.all(24),
@@ -3270,6 +3539,5 @@
           0.3 + (index * 0.2) + (math.Random().nextDouble() * 0.3);
       return FlSpot(index.toDouble(), performance);
     });
->>>>>>> 7facc0ee
   }
 }