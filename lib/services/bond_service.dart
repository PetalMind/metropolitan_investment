--- conflicted
+++ resolved
@@ -1,12 +1,9 @@
 import 'package:cloud_firestore/cloud_firestore.dart';
 import '../models/bond.dart';
-import '../models/product.dart';
 import 'base_service.dart';
-import 'data_cache_service.dart';
 
 class BondService extends BaseService {
   final String _collection = 'bonds';
-  final DataCacheService _dataCacheService = DataCacheService();
 
   // Get all bonds
   Stream<List<Bond>> getAllBonds({int? limit}) {
@@ -45,7 +42,6 @@
           .collection(_collection)
           .add(bond.toFirestore());
       clearCache('bonds_stats');
-      _dataCacheService.invalidateCollectionCache('bonds');
       return docRef.id;
     } catch (e) {
       logError('createBond', e);
@@ -61,7 +57,6 @@
           .doc(id)
           .update(bond.toFirestore());
       clearCache('bonds_stats');
-      _dataCacheService.invalidateCollectionCache('bonds');
     } catch (e) {
       logError('updateBond', e);
       throw Exception('Failed to update bond: $e');
@@ -73,93 +68,16 @@
     try {
       await firestore.collection(_collection).doc(id).delete();
       clearCache('bonds_stats');
-      _dataCacheService.invalidateCollectionCache('bonds');
     } catch (e) {
       logError('deleteBond', e);
       throw Exception('Failed to delete bond: $e');
     }
   }
 
-  // Get bonds statistics - ZOPTYMALIZOWANA WERSJA (używa cache)
+  // Get bonds statistics
   Future<Map<String, dynamic>> getBondsStatistics() async {
     return getCachedData('bonds_stats', () async {
       try {
-<<<<<<< HEAD
-        // Pobierz wszystkie inwestycje z cache'a i filtruj obligacje
-        final allInvestments = await _dataCacheService.getAllInvestments();
-        final bondInvestments = allInvestments
-            .where((inv) => inv.productType == ProductType.bonds)
-            .toList();
-
-        if (bondInvestments.isEmpty) {
-          return {
-            'total_count': 0,
-            'total_investment_amount': 0.0,
-            'total_remaining_capital': 0.0,
-            'total_remaining_interest': 0.0,
-            'total_realized_capital': 0.0,
-            'total_realized_interest': 0.0,
-            'average_investment_amount': 0.0,
-            'product_type_counts': <String, int>{},
-            'monthly_stats': <String, Map<String, dynamic>>{},
-          };
-        }
-
-        // Oblicz statystyki
-        final totalCount = bondInvestments.length;
-        final totalInvestmentAmount = bondInvestments.fold<double>(
-          0.0,
-          (sum, inv) => sum + inv.investmentAmount,
-        );
-        final totalRemainingCapital = bondInvestments.fold<double>(
-          0.0,
-          (sum, inv) => sum + inv.remainingCapital,
-        );
-        final totalRemainingInterest = bondInvestments.fold<double>(
-          0.0,
-          (sum, inv) => sum + inv.remainingInterest,
-        );
-        final totalRealizedCapital = bondInvestments.fold<double>(
-          0.0,
-          (sum, inv) => sum + inv.realizedCapital,
-        );
-        final totalRealizedInterest = bondInvestments.fold<double>(
-          0.0,
-          (sum, inv) => sum + inv.realizedInterest,
-        );
-
-        // Grupuj według nazwy produktu
-        final productTypeCounts = <String, int>{};
-        for (final investment in bondInvestments) {
-          final productName = investment.productName.isNotEmpty
-              ? investment.productName
-              : 'Nieznany';
-          productTypeCounts[productName] =
-              (productTypeCounts[productName] ?? 0) + 1;
-        }
-
-        // Statystyki miesięczne
-        final monthlyStats = <String, Map<String, dynamic>>{};
-        final now = DateTime.now();
-
-        for (int i = 0; i < 12; i++) {
-          final month = DateTime(now.year, now.month - i, 1);
-          final monthKey =
-              '${month.year}-${month.month.toString().padLeft(2, '0')}';
-
-          final monthBonds = bondInvestments.where((inv) {
-            return inv.signedDate.year == month.year &&
-                inv.signedDate.month == month.month;
-          }).toList();
-
-          monthlyStats[monthKey] = {
-            'count': monthBonds.length,
-            'total_amount': monthBonds.fold<double>(
-              0.0,
-              (sum, inv) => sum + inv.investmentAmount,
-            ),
-          };
-=======
         final snapshot = await firestore.collection(_collection).get();
 
         double totalRealizedCapital = 0;
@@ -190,96 +108,30 @@
           productTypeValues[bond.productType] =
               (productTypeValues[bond.productType] ?? 0) +
               bond.remainingCapital; // zmienione na kapital_pozostaly
->>>>>>> 7facc0ee
         }
 
-        print(
-          '📊 [BondService] Statystyki obligacji: ${totalCount} pozycji, ${totalInvestmentAmount.toStringAsFixed(0)} PLN',
-        );
-
         return {
-<<<<<<< HEAD
-          'total_count': totalCount,
-          'total_investment_amount': totalInvestmentAmount,
-=======
           'total_count': snapshot.docs.length,
           'total_investment_amount':
               totalRemainingCapital, // zmienione na kapital_pozostaly
           'total_realized_capital': totalRealizedCapital,
->>>>>>> 7facc0ee
           'total_remaining_capital': totalRemainingCapital,
+          'total_realized_interest': totalRealizedInterest,
           'total_remaining_interest': totalRemainingInterest,
-          'total_realized_capital': totalRealizedCapital,
-          'total_realized_interest': totalRealizedInterest,
-          'average_investment_amount': totalCount > 0
-              ? totalInvestmentAmount / totalCount
-              : 0.0,
+          'total_realized_tax': totalRealizedTax,
+          'total_remaining_tax': totalRemainingTax,
+          'total_transfer_to_other_product': totalTransferToOtherProduct,
           'product_type_counts': productTypeCounts,
-<<<<<<< HEAD
-          'monthly_stats': monthlyStats,
-=======
           'product_type_values': productTypeValues,
           'total_current_value':
               totalRemainingCapital, // tylko kapital_pozostaly
           'total_profit_loss': 0.0, // nie uwzględniamy profit/loss
->>>>>>> 7facc0ee
         };
       } catch (e) {
         logError('getBondsStatistics', e);
-        return {
-          'total_count': 0,
-          'total_investment_amount': 0.0,
-          'total_remaining_capital': 0.0,
-          'total_remaining_interest': 0.0,
-          'total_realized_capital': 0.0,
-          'total_realized_interest': 0.0,
-          'average_investment_amount': 0.0,
-          'product_type_counts': <String, int>{},
-          'monthly_stats': <String, Map<String, dynamic>>{},
-        };
+        return {};
       }
     });
-  }
-
-  // Get top performing bonds - ZOPTYMALIZOWANA WERSJA (używa cache)
-  Future<List<Map<String, dynamic>>> getTopPerformingBonds({
-    int limit = 10,
-  }) async {
-    try {
-      final allInvestments = await _dataCacheService.getAllInvestments();
-      final bondInvestments = allInvestments
-          .where((inv) => inv.productType == ProductType.bonds)
-          .toList();
-
-      // Sortuj według pozostałego kapitału
-      bondInvestments.sort(
-        (a, b) => b.remainingCapital.compareTo(a.remainingCapital),
-      );
-
-      return bondInvestments
-          .take(limit)
-          .map(
-            (investment) => {
-              'id': investment.id,
-              'client_name': investment.clientName,
-              'product_name': investment.productName,
-              'investment_amount': investment.investmentAmount,
-              'remaining_capital': investment.remainingCapital,
-              'realized_capital': investment.realizedCapital,
-              'profit_rate': investment.investmentAmount > 0
-                  ? ((investment.realizedCapital +
-                                investment.remainingCapital -
-                                investment.investmentAmount) /
-                            investment.investmentAmount) *
-                        100
-                  : 0.0,
-            },
-          )
-          .toList();
-    } catch (e) {
-      logError('getTopPerformingBonds', e);
-      return [];
-    }
   }
 
   // Get bonds by product type
@@ -311,12 +163,6 @@
         );
   }
 
-<<<<<<< HEAD
-  // Invalidate cache when data changes
-  void invalidateCache() {
-    clearCache('bonds_stats');
-    _dataCacheService.invalidateCollectionCache('bonds');
-=======
   // Get top performing bonds
   Future<List<Bond>> getTopPerformingBonds({int limit = 10}) async {
     try {
@@ -337,6 +183,5 @@
       logError('getTopPerformingBonds', e);
       throw Exception('Failed to get top performing bonds: $e');
     }
->>>>>>> 7facc0ee
   }
 }