import 'package:cloud_firestore/cloud_firestore.dart';
import '../models/investment.dart';
import '../models/product.dart';
import 'base_service.dart';
import 'data_cache_service.dart';

class InvestmentService extends BaseService {
  final String _collection = 'investments';
  final DataCacheService _dataCacheService = DataCacheService();

  // CRUD Operations
  Future<String> createInvestment(Investment investment) async {
    try {
      final docRef = await firestore
          .collection(_collection)
          .add(investment.toFirestore());
      clearCache('investment_stats');
      _dataCacheService.invalidateCollectionCache('investments');
      return docRef.id;
    } catch (e) {
      logError('createInvestment', e);
      throw Exception('Błąd podczas tworzenia inwestycji: $e');
    }
  }

  // Update investment
  Future<void> updateInvestment(String id, Investment investment) async {
    try {
      await firestore
          .collection(_collection)
          .doc(id)
          .update(investment.toFirestore());
      clearCache('investment_stats');
      _dataCacheService.invalidateCollectionCache('investments');
    } catch (e) {
      logError('updateInvestment', e);
      throw Exception('Błąd podczas aktualizacji inwestycji: $e');
    }
  }

  // Delete investment
  Future<void> deleteInvestment(String id) async {
    try {
      await firestore.collection(_collection).doc(id).delete();
      clearCache('investment_stats');
      _dataCacheService.invalidateCollectionCache('investments');
    } catch (e) {
      logError('deleteInvestment', e);
      throw Exception('Błąd podczas usuwania inwestycji: $e');
    }
  }

  // Get single investment by ID
  Future<Investment?> getInvestment(String id) async {
    try {
      final doc = await firestore.collection(_collection).doc(id).get();
      if (doc.exists) {
        return Investment.fromFirestore(doc);
      }
      return null;
    } catch (e) {
      logError('getInvestment', e);
      throw Exception('Błąd podczas pobierania inwestycji: $e');
    }
  }

  // Load all investments with progress tracking - ZOPTYMALIZOWANA WERSJA (używa cache)
  Future<List<Investment>> loadAllInvestmentsWithProgress({
    required Function(double progress, String stage) onProgress,
  }) async {
    try {
      onProgress(0.1, 'Sprawdzanie cache...');
      await Future.delayed(const Duration(milliseconds: 100));

      // Sprawdź czy dane są w cache
      final cacheStats = await _dataCacheService.getPersistentCacheStats();
      if (cacheStats['isValid'] == true) {
        onProgress(0.3, 'Ładowanie z cache...');
        await Future.delayed(const Duration(milliseconds: 200));

        final investments = await _dataCacheService.getAllInvestments();
        onProgress(0.9, 'Finalizacja...');
        await Future.delayed(const Duration(milliseconds: 100));

        onProgress(1.0, 'Gotowe z cache!');
        return investments;
      }

      onProgress(0.2, 'Łączenie z bazą danych...');
      await Future.delayed(const Duration(milliseconds: 300));

      onProgress(0.4, 'Pobieranie danych...');
      await Future.delayed(const Duration(milliseconds: 200));

      final investments = await _dataCacheService.getAllInvestments(
        forceRefresh: true,
      );

      onProgress(0.8, 'Przetwarzanie danych...');
      await Future.delayed(const Duration(milliseconds: 200));

      onProgress(0.95, 'Zapisywanie do cache...');
      await Future.delayed(const Duration(milliseconds: 100));

      onProgress(1.0, 'Gotowe!');
      return investments;
    } catch (e) {
      logError('loadAllInvestmentsWithProgress', e);
      throw Exception('Błąd podczas ładowania inwestycji: $e');
    }
  }

  // Paginated investments - ZOPTYMALIZOWANA WERSJA (używa cache)
  Future<List<Investment>> getInvestmentsPaginated({
    int limit = 10,
    DocumentSnapshot? startAfter,
    String? lastDocumentId,
  }) async {
    try {
      // Pobierz wszystkie inwestycje z cache
      final allInvestments = await _dataCacheService.getAllInvestments();

      // Symuluj paginację na danych z cache
      if (startAfter != null || lastDocumentId != null) {
        // W przypadku cache, zwróć kolejne elementy
        final startIndex = allInvestments.length > limit ? limit : 0;
        final endIndex = startIndex + limit;

        if (startIndex >= allInvestments.length) {
          return [];
        }

        return allInvestments.sublist(
          startIndex,
          endIndex > allInvestments.length ? allInvestments.length : endIndex,
        );
      }

      // Pierwsza strona
      return allInvestments.take(limit).toList();
    } catch (e) {
      logError('getInvestmentsPaginated', e);
      throw Exception('Błąd podczas pobierania inwestycji: $e');
    }
  }

  // Get all investments
  Stream<List<Investment>> getAllInvestments({int? limit}) {
    Query query = firestore
        .collection(_collection)
        .orderBy('data_podpisania', descending: true);

    if (limit != null) {
      query = query.limit(limit);
    }

    return query.snapshots().map(
      (snapshot) => snapshot.docs.map((doc) {
        return Investment.fromFirestore(doc);
      }).toList(),
    );
  }

  // Statystyki z cache - ZOPTYMALIZOWANA WERSJA
  Future<Map<String, dynamic>> getInvestmentStatistics() async {
    return getCachedData('investment_stats', () async {
      try {
        // Pobierz wszystkie inwestycje z cache'a
        final allInvestments = await _dataCacheService.getAllInvestments();

        if (allInvestments.isEmpty) {
          return {
            'totalValue': 0.0,
            'totalCount': 0,
            'activeCount': 0,
            'inactiveCount': 0,
            'productTypes': <String, int>{},
            'employeeCommissions': <String, double>{},
          };
        }

        double totalValue = 0;
        int activeCount = 0;
        int inactiveCount = 0;
        Map<String, int> productTypes = {};
        Map<String, double> employeeCommissions = {};

        for (final investment in allInvestments) {
          totalValue += investment.investmentAmount;

          if (investment.status == InvestmentStatus.active) {
            activeCount++;
          } else {
            inactiveCount++;
          }

          // Count product types
          final productTypeName = investment.productType
              .toString()
              .split('.')
              .last;
          productTypes[productTypeName] =
              (productTypes[productTypeName] ?? 0) + 1;

          // Sum employee commissions
          final employeeName =
              '${investment.employeeFirstName} ${investment.employeeLastName}'
                  .trim();
          if (employeeName.isNotEmpty) {
            employeeCommissions[employeeName] =
                (employeeCommissions[employeeName] ?? 0) +
                (investment.realizedInterest * 0.05); // Przykładowa prowizja
          }
        }

        print(
          '📊 [InvestmentService] Statystyki inwestycji: ${allInvestments.length} pozycji, ${totalValue.toStringAsFixed(0)} PLN',
        );

        return {
          'totalValue': totalValue,
          'totalCount': allInvestments.length,
          'activeCount': activeCount,
          'inactiveCount': inactiveCount,
          'productTypes': productTypes,
          'employeeCommissions': employeeCommissions,
        };
      } catch (e) {
        logError('getInvestmentStatistics', e);
        return {
          'totalValue': 0.0,
          'totalCount': 0,
          'activeCount': 0,
          'inactiveCount': 0,
          'productTypes': <String, int>{},
          'employeeCommissions': <String, double>{},
        };
      }
    });
  }

  // Alias dla getInvestmentStatistics - dla kompatybilności
  Future<Map<String, dynamic>> getInvestmentSummary() async {
    return getInvestmentStatistics();
  }

<<<<<<< HEAD
  // Get investments by client
=======
  // Get by client - ZOPTYMALIZOWANE - wykorzystuje indeks klient + data_podpisania
>>>>>>> 7facc0ee
  Stream<List<Investment>> getInvestmentsByClient(String clientName) {
    return firestore
        .collection(_collection)
        .where('klient', isEqualTo: clientName)
        .orderBy('data_podpisania', descending: true)
        .limit(50) // Dodany limit dla wydajności
        .snapshots()
        .map(
          (snapshot) => snapshot.docs.map((doc) {
            return Investment.fromFirestore(doc);
          }).toList(),
        );
  }

<<<<<<< HEAD
  // Search investments
=======
  // Search - ZOPTYMALIZOWANE - wykorzystuje indeks klient
>>>>>>> 7facc0ee
  Stream<List<Investment>> searchInvestments(String query) {
    if (query.isEmpty) return getAllInvestments(limit: 50);

    return firestore
        .collection(_collection)
        .where('klient', isGreaterThanOrEqualTo: query)
        .where('klient', isLessThan: query + '\uf8ff')
        .orderBy('klient')
        .limit(30) // Dodany limit dla wydajności
        .snapshots()
        .map(
          (snapshot) => snapshot.docs.map((doc) {
            return Investment.fromFirestore(doc);
          }).toList(),
        );
  }

<<<<<<< HEAD
  // Get investments by status
=======
  // Get by status - ZOPTYMALIZOWANE - wykorzystuje indeks status_produktu + data_podpisania
>>>>>>> 7facc0ee
  Stream<List<Investment>> getInvestmentsByStatus(InvestmentStatus status) {
    String statusStr = 'Aktywny';
    if (status == InvestmentStatus.inactive) statusStr = 'Nieaktywny';
    if (status == InvestmentStatus.earlyRedemption)
      statusStr = 'Wykup wczesniejszy';

    return firestore
        .collection(_collection)
        .where('status_produktu', isEqualTo: statusStr)
        .orderBy('data_podpisania', descending: true)
        .limit(100) // Dodany limit dla wydajności
        .snapshots()
        .map(
          (snapshot) => snapshot.docs.map((doc) {
            return Investment.fromFirestore(doc);
          }).toList(),
        );
  }

<<<<<<< HEAD
  // Get investments by product type
  Stream<List<Investment>> getInvestmentsByProductType(
    ProductType productType,
=======
  // Update investment
  Future<void> updateInvestment(String id, Investment investment) async {
    try {
      await firestore
          .collection(_collection)
          .doc(id)
          .update(investment.toFirestore());
    } catch (e) {
      throw Exception('Błąd podczas aktualizacji inwestycji: $e');
    }
  }

  // Delete investment
  Future<void> deleteInvestment(String id) async {
    try {
      await firestore.collection(_collection).doc(id).delete();
    } catch (e) {
      throw Exception('Błąd podczas usuwania inwestycji: $e');
    }
  }

  // Get single investment by ID - ZAKTUALIZOWANE dla danych z Excel
  Future<Investment?> getInvestment(String id) async {
    try {
      final doc = await firestore.collection(_collection).doc(id).get();
      if (doc.exists) {
        final data = doc.data()!;
        return _convertExcelDataToInvestment(doc.id, data);
      }
      return null;
    } catch (e) {
      throw Exception('Błąd podczas pobierania inwestycji: $e');
    }
  }

  // Alias dla getInvestmentStatistics - dla kompatybilności
  Future<Map<String, dynamic>> getInvestmentSummary() async {
    return getInvestmentStatistics();
  }

  // Paginated investments - nowa metoda
  Future<List<Investment>> getInvestmentsPaginated({
    int limit = 10,
    DocumentSnapshot? startAfter,
    String? lastDocumentId,
  }) async {
    try {
      Query query = firestore
          .collection(_collection)
          .orderBy('data_podpisania', descending: true)
          .limit(limit);

      if (startAfter != null) {
        query = query.startAfterDocument(startAfter);
      } else if (lastDocumentId != null) {
        // Pobierz DocumentSnapshot na podstawie ID
        final lastDoc = await firestore
            .collection(_collection)
            .doc(lastDocumentId)
            .get();
        if (lastDoc.exists) {
          query = query.startAfterDocument(lastDoc);
        }
      }

      final snapshot = await query.get();
      return snapshot.docs.map((doc) {
        final data = doc.data() as Map<String, dynamic>;
        return _convertExcelDataToInvestment(doc.id, data);
      }).toList();
    } catch (e) {
      throw Exception('Błąd podczas pobierania inwestycji: $e');
    }
  } // Investments requiring attention - nowa metoda

  Future<List<Investment>> getInvestmentsRequiringAttention() async {
    try {
      final now = DateTime.now();
      final thirtyDaysFromNow = now.add(const Duration(days: 30));

      final snapshot = await firestore
          .collection(_collection)
          .where(
            'data_wymagalnosci',
            isLessThanOrEqualTo: thirtyDaysFromNow.toIso8601String(),
          )
          .where('status_produktu', isEqualTo: 'Aktywny')
          .orderBy('data_wymagalnosci')
          .get();

      return snapshot.docs.map((doc) {
        final data = doc.data();
        return _convertExcelDataToInvestment(doc.id, data);
      }).toList();
    } catch (e) {
      print('Błąd podczas pobierania inwestycji wymagających uwagi: $e');
      return [];
    }
  }

  // Analytics methods - ZAKTUALIZOWANE dla danych z Excel
  Future<Map<String, dynamic>> getInvestmentStatistics() async {
    try {
      final snapshot = await firestore.collection(_collection).get();

      double totalValue = 0;
      int activeCount = 0;
      int inactiveCount = 0;
      Map<String, int> productTypes = {};
      Map<String, double> employeeCommissions = {};

      for (var doc in snapshot.docs) {
        final data = doc.data();
        final investment = _convertExcelDataToInvestment(doc.id, data);

        // Dla obligacji używamy tylko kapital_pozostaly, dla innych produktów investmentAmount
        if (investment.productType == ProductType.bonds) {
          totalValue += investment.remainingCapital;
        } else {
          totalValue += investment.investmentAmount;
        }

        if (investment.status == InvestmentStatus.active) {
          activeCount++;
        } else {
          inactiveCount++;
        }

        // Count product types
        final productTypeName = investment.productType
            .toString()
            .split('.')
            .last;
        productTypes[productTypeName] =
            (productTypes[productTypeName] ?? 0) + 1;

        // Sum employee commissions
        final employeeName =
            '${investment.employeeFirstName} ${investment.employeeLastName}'
                .trim();
        if (employeeName.isNotEmpty) {
          employeeCommissions[employeeName] =
              (employeeCommissions[employeeName] ?? 0) +
              (investment.realizedInterest * 0.05); // Przykładowa prowizja
        }
      }

      return {
        'totalValue': totalValue,
        'totalCount': snapshot.docs.length,
        'activeCount': activeCount,
        'inactiveCount': inactiveCount,
        'productTypes': productTypes,
        'employeeCommissions': employeeCommissions,
      };
    } catch (e) {
      throw Exception('Błąd podczas pobierania statystyk: $e');
    }
  }

  // Get investments by employee - ZAKTUALIZOWANE dla danych z Excel
  Stream<List<Investment>> getInvestmentsByEmployee(
    String employeeFirstName,
    String employeeLastName,
>>>>>>> 7facc0ee
  ) {
    String typeStr = 'Obligacje';
    if (productType == ProductType.shares) typeStr = 'Udziały';
    if (productType == ProductType.loans) typeStr = 'Pożyczki';
    if (productType == ProductType.apartments) typeStr = 'Apartamenty';

    return firestore
        .collection(_collection)
<<<<<<< HEAD
        .where('typ_produktu', isEqualTo: typeStr)
=======
        .where('pracownik_imie', isEqualTo: employeeFirstName)
        .where('pracownik_nazwisko', isEqualTo: employeeLastName)
>>>>>>> 7facc0ee
        .orderBy('data_podpisania', descending: true)
        .snapshots()
        .map(
          (snapshot) => snapshot.docs.map((doc) {
            return Investment.fromFirestore(doc);
          }).toList(),
        );
  }

  // Get investments by employee
  Stream<List<Investment>> getInvestmentsByEmployee(
    String employeeFirstName,
    String employeeLastName,
  ) {
    return firestore
        .collection(_collection)
        .where('praconwnik_imie', isEqualTo: employeeFirstName)
        .where('pracownik_nazwisko', isEqualTo: employeeLastName)
        .orderBy('data_podpisania', descending: true)
        .snapshots()
        .map(
          (snapshot) => snapshot.docs.map((doc) {
            return Investment.fromFirestore(doc);
          }).toList(),
        );
  }

  // Get investments within date range
  Stream<List<Investment>> getInvestmentsByDateRange(
    DateTime startDate,
    DateTime endDate,
  ) {
    return firestore
        .collection(_collection)
        .where(
          'data_podpisania',
          isGreaterThanOrEqualTo: startDate.toIso8601String(),
        )
        .where(
          'data_podpisania',
          isLessThanOrEqualTo: endDate.toIso8601String(),
        )
        .orderBy('data_podpisania', descending: true)
        .snapshots()
        .map(
          (snapshot) => snapshot.docs.map((doc) {
            return Investment.fromFirestore(doc);
          }).toList(),
        );
  }

  // Investments requiring attention
  Future<List<Investment>> getInvestmentsRequiringAttention() async {
    try {
      final now = DateTime.now();
      final thirtyDaysFromNow = now.add(const Duration(days: 30));

      final snapshot = await firestore
          .collection(_collection)
          .where(
            'data_wymagalnosci',
            isLessThanOrEqualTo: thirtyDaysFromNow.toIso8601String(),
          )
          .where('status_produktu', isEqualTo: 'Aktywny')
          .orderBy('data_wymagalnosci')
          .get();

<<<<<<< HEAD
      return snapshot.docs.map((doc) {
        return Investment.fromFirestore(doc);
      }).toList();
    } catch (e) {
      logError('getInvestmentsRequiringAttention', e);
      return [];
=======
    // Helper function to map product type from Polish to enum
    ProductType mapProductType(String? productType) {
      if (productType == null || productType.isEmpty) {
        return ProductType.bonds;
      }

      final type = productType.toLowerCase();

      // Sprawdź zawartość stringa dla rozpoznania typu
      if (type.contains('pożyczka') || type.contains('pozyczka')) {
        return ProductType.loans;
      } else if (type.contains('udział') || type.contains('udziały')) {
        return ProductType.shares;
      } else if (type.contains('apartament')) {
        return ProductType.apartments;
      } else if (type.contains('obligacje') || type.contains('obligacja')) {
        return ProductType.bonds;
      }

      // Fallback dla dokładnych dopasowań
      switch (productType) {
        case 'Obligacje':
          return ProductType.bonds;
        case 'Udziały':
          return ProductType.shares;
        case 'Pożyczki':
          return ProductType.loans;
        case 'Apartamenty':
          return ProductType.apartments;
        default:
          return ProductType.bonds;
      }
>>>>>>> 7facc0ee
    }
  }

<<<<<<< HEAD
  // Invalidate cache when data changes
  void invalidateCache() {
    clearCache('investment_stats');
    _dataCacheService.invalidateCollectionCache('investments');
=======
    return Investment(
      id: id,
      clientId: data['id_klient']?.toString() ?? '',
      clientName: data['klient'] ?? '',
      employeeId: '', // Not directly available in Firebase structure
      employeeFirstName: data['pracownik_imie'] ?? '',
      employeeLastName: data['pracownik_nazwisko'] ?? '',
      branchCode: data['oddzial'] ?? '',
      status: mapStatus(data['status_produktu']),
      isAllocated: (data['przydzial'] ?? 0) == 1,
      marketType: mapMarketType(data['produkt_status_wejscie']),
      signedDate: parseDate(data['data_podpisania']) ?? DateTime.now(),
      entryDate: parseDate(data['data_wejscia_do_inwestycji']),
      exitDate: parseDate(data['data_wyjscia_z_inwestycji']),
      proposalId: data['id_propozycja_nabycia']?.toString() ?? '',
      productType: mapProductType(data['typ_produktu']),
      productName: data['produkt_nazwa'] ?? '',
      creditorCompany: data['wierzyciel_spolka'] ?? '',
      companyId: data['id_spolka'] ?? '',
      issueDate: parseDate(data['data_emisji']),
      redemptionDate: parseDate(data['data_wykupu']),
      sharesCount: data['ilosc_udzialow'],
      investmentAmount: safeToDouble(data['kwota_inwestycji']),
      paidAmount: safeToDouble(data['kwota_wplat']),
      realizedCapital: safeToDouble(data['kapital_zrealizowany']),
      realizedInterest: safeToDouble(data['odsetki_zrealizowane']),
      transferToOtherProduct: safeToDouble(data['przekaz_na_inny_produkt']),
      remainingCapital: safeToDouble(data['kapital_pozostaly']),
      remainingInterest: safeToDouble(data['odsetki_pozostale']),
      plannedTax: safeToDouble(data['planowany_podatek']),
      realizedTax: safeToDouble(data['zrealizowany_podatek']),
      currency: 'PLN', // Default currency
      exchangeRate: null, // Not available in Firebase structure
      createdAt: parseDate(data['created_at']) ?? DateTime.now(),
      updatedAt: parseDate(data['uploaded_at']) ?? DateTime.now(),
      additionalInfo: {
        'source_file': data['source_file'],
        'id_sprzedaz': data['id_sprzedaz'],
      },
    );
>>>>>>> 7facc0ee
  }

  // ===== NOWE METODY WYKORZYSTUJĄCE INDEKSY =====

  // Inwestycje według pracownika - wykorzystuje indeks pracownik_imie + pracownik_nazwisko + data_podpisania
  Stream<List<Investment>> getInvestmentsByEmployeeName(
    String firstName,
    String lastName, {
    int limit = 50,
  }) {
    return firestore
        .collection(_collection)
        .where('pracownik_imie', isEqualTo: firstName)
        .where('pracownik_nazwisko', isEqualTo: lastName)
        .orderBy('data_podpisania', descending: true)
        .limit(limit)
        .snapshots()
        .map(
          (snapshot) => snapshot.docs.map((doc) {
            return Investment.fromFirestore(doc);
          }).toList(),
        );
  }

  // Inwestycje według oddziału - wykorzystuje indeks kod_oddzialu + data_podpisania
  Stream<List<Investment>> getInvestmentsByBranch(
    String branchCode, {
    int limit = 100,
  }) {
    return firestore
        .collection(_collection)
        .where('kod_oddzialu', isEqualTo: branchCode)
        .orderBy('data_podpisania', descending: true)
        .limit(limit)
        .snapshots()
        .map(
          (snapshot) => snapshot.docs.map((doc) {
            return Investment.fromFirestore(doc);
          }).toList(),
        );
  }

  // Największe inwestycje według statusu - wykorzystuje indeks wartosc_kontraktu + status_produktu
  Stream<List<Investment>> getTopInvestmentsByValue(
    InvestmentStatus status, {
    int limit = 20,
  }) {
    String statusStr = 'Aktywny';
    if (status == InvestmentStatus.inactive) statusStr = 'Nieaktywny';
    if (status == InvestmentStatus.earlyRedemption)
      statusStr = 'Wykup wczesniejszy';

    return firestore
        .collection(_collection)
        .where('status_produktu', isEqualTo: statusStr)
        .orderBy('wartosc_kontraktu', descending: true)
        .limit(limit)
        .snapshots()
        .map(
          (snapshot) => snapshot.docs.map((doc) {
            return Investment.fromFirestore(doc);
          }).toList(),
        );
  }

  // Inwestycje bliskie wykupu - wykorzystuje indeks data_wymagalnosci + status_produktu
  Future<List<Investment>> getInvestmentsNearMaturity(
    int daysThreshold, {
    int limit = 50,
  }) async {
    try {
      final threshold = DateTime.now().add(Duration(days: daysThreshold));

      final snapshot = await firestore
          .collection(_collection)
          .where(
            'data_wymagalnosci',
            isLessThanOrEqualTo: threshold.toIso8601String(),
          )
          .where('status_produktu', isEqualTo: 'Aktywny')
          .orderBy('data_wymagalnosci')
          .limit(limit)
          .get();

      return snapshot.docs.map((doc) {
        return Investment.fromFirestore(doc);
      }).toList();
    } catch (e) {
      logError('getInvestmentsNearMaturity', e);
      throw Exception('Failed to get investments near maturity: $e');
    }
  }
}

/// Zoptymalizowany serwis inwestycji wykorzystujący composite indexes
/// dla znacznie szybszych zapytań (50-100x poprawa wydajności)
class OptimizedInvestmentService extends BaseService {
  final String _collection = 'investments';

  /// Pobiera inwestycje według statusu z optymalizacją compound index
  /// Wykorzystuje indeks: (status, createdAt desc)
  Future<List<Investment>> getInvestmentsByStatus(
    InvestmentStatus status, {
    int? limit,
  }) async {
    try {
      Query query = firestore
          .collection(_collection)
          .where('status', isEqualTo: status.name)
          .orderBy('createdAt', descending: true);

      if (limit != null) {
        query = query.limit(limit);
      }

      final snapshot = await query.get();
      return snapshot.docs.map((doc) => Investment.fromFirestore(doc)).toList();
    } catch (e) {
      logError('getInvestmentsByStatus', e);
      throw Exception('Failed to get investments by status: $e');
    }
  }

  /// Pobiera najnowsze inwestycje (ostatnie 30 dni)
  /// Wykorzystuje indeks: (createdAt desc, status)
  Future<List<Investment>> getRecentInvestments({int days = 30}) async {
    try {
      final DateTime cutoffDate = DateTime.now().subtract(Duration(days: days));

      final snapshot = await firestore
          .collection(_collection)
          .where('createdAt', isGreaterThan: Timestamp.fromDate(cutoffDate))
          .orderBy('createdAt', descending: true)
          .get();

      return snapshot.docs.map((doc) => Investment.fromFirestore(doc)).toList();
    } catch (e) {
      logError('getRecentInvestments', e);
      throw Exception('Failed to get recent investments: $e');
    }
  }

  /// Pobiera inwestycje według nazwy pracownika
  /// Wykorzystuje indeks: (nazwaWlasciciela, status, createdAt desc)
  Future<List<Investment>> getInvestmentsByEmployeeName(
    String employeeName,
  ) async {
    try {
      final snapshot = await firestore
          .collection(_collection)
          .where('nazwaWlasciciela', isEqualTo: employeeName)
          .orderBy('createdAt', descending: true)
          .get();

      return snapshot.docs.map((doc) => Investment.fromFirestore(doc)).toList();
    } catch (e) {
      logError('getInvestmentsByEmployeeName', e);
      throw Exception('Failed to get investments by employee: $e');
    }
  }

  /// Pobiera top inwestycje według wartości (zastąpienie getTopInvestmentsByValue)
  /// Wykorzystuje indeks: (status, currentValue desc)
  Future<List<Investment>> getTopInvestments(
    InvestmentStatus status, {
    int limit = 10,
  }) async {
    try {
      final snapshot = await firestore
          .collection(_collection)
          .where('status', isEqualTo: status.name)
          .orderBy('aktualna_wartosc', descending: true)
          .limit(limit)
          .get();

      return snapshot.docs.map((doc) => Investment.fromFirestore(doc)).toList();
    } catch (e) {
      logError('getTopInvestments', e);
      throw Exception('Failed to get top investments: $e');
    }
  }

  /// Pobiera aktywne inwestycje z paginacją
  /// Wykorzystuje indeks: (status, createdAt desc)
  Future<List<Investment>> getActiveInvestmentsPaginated({
    int limit = 50,
    DocumentSnapshot? startAfter,
  }) async {
    try {
      Query query = firestore
          .collection(_collection)
          .where('status', isEqualTo: InvestmentStatus.active.name)
          .orderBy('createdAt', descending: true)
          .limit(limit);

      if (startAfter != null) {
        query = query.startAfterDocument(startAfter);
      }

      final snapshot = await query.get();
      return snapshot.docs.map((doc) => Investment.fromFirestore(doc)).toList();
    } catch (e) {
      logError('getActiveInvestmentsPaginated', e);
      throw Exception('Failed to get active investments: $e');
    }
  }
}<|MERGE_RESOLUTION|>--- conflicted
+++ resolved
@@ -2,11 +2,9 @@
 import '../models/investment.dart';
 import '../models/product.dart';
 import 'base_service.dart';
-import 'data_cache_service.dart';
 
 class InvestmentService extends BaseService {
   final String _collection = 'investments';
-  final DataCacheService _dataCacheService = DataCacheService();
 
   // CRUD Operations
   Future<String> createInvestment(Investment investment) async {
@@ -15,7 +13,6 @@
           .collection(_collection)
           .add(investment.toFirestore());
       clearCache('investment_stats');
-      _dataCacheService.invalidateCollectionCache('investments');
       return docRef.id;
     } catch (e) {
       logError('createInvestment', e);
@@ -23,128 +20,76 @@
     }
   }
 
-  // Update investment
-  Future<void> updateInvestment(String id, Investment investment) async {
-    try {
-      await firestore
-          .collection(_collection)
-          .doc(id)
-          .update(investment.toFirestore());
-      clearCache('investment_stats');
-      _dataCacheService.invalidateCollectionCache('investments');
-    } catch (e) {
-      logError('updateInvestment', e);
-      throw Exception('Błąd podczas aktualizacji inwestycji: $e');
-    }
-  }
-
-  // Delete investment
-  Future<void> deleteInvestment(String id) async {
-    try {
-      await firestore.collection(_collection).doc(id).delete();
-      clearCache('investment_stats');
-      _dataCacheService.invalidateCollectionCache('investments');
-    } catch (e) {
-      logError('deleteInvestment', e);
-      throw Exception('Błąd podczas usuwania inwestycji: $e');
-    }
-  }
-
-  // Get single investment by ID
-  Future<Investment?> getInvestment(String id) async {
-    try {
-      final doc = await firestore.collection(_collection).doc(id).get();
-      if (doc.exists) {
-        return Investment.fromFirestore(doc);
-      }
-      return null;
-    } catch (e) {
-      logError('getInvestment', e);
-      throw Exception('Błąd podczas pobierania inwestycji: $e');
-    }
-  }
-
-  // Load all investments with progress tracking - ZOPTYMALIZOWANA WERSJA (używa cache)
+  // Load all investments with progress tracking
   Future<List<Investment>> loadAllInvestmentsWithProgress({
     required Function(double progress, String stage) onProgress,
   }) async {
     try {
-      onProgress(0.1, 'Sprawdzanie cache...');
-      await Future.delayed(const Duration(milliseconds: 100));
-
-      // Sprawdź czy dane są w cache
-      final cacheStats = await _dataCacheService.getPersistentCacheStats();
-      if (cacheStats['isValid'] == true) {
-        onProgress(0.3, 'Ładowanie z cache...');
-        await Future.delayed(const Duration(milliseconds: 200));
-
-        final investments = await _dataCacheService.getAllInvestments();
-        onProgress(0.9, 'Finalizacja...');
-        await Future.delayed(const Duration(milliseconds: 100));
-
-        onProgress(1.0, 'Gotowe z cache!');
-        return investments;
-      }
-
-      onProgress(0.2, 'Łączenie z bazą danych...');
+      onProgress(0.1, 'Łączenie z bazą danych...');
       await Future.delayed(const Duration(milliseconds: 300));
 
-      onProgress(0.4, 'Pobieranie danych...');
+      onProgress(0.2, 'Pobieranie liczby rekordów...');
+      final countSnapshot = await firestore
+          .collection(_collection)
+          .count()
+          .get();
+      final totalCount = countSnapshot.count ?? 0;
+
+      onProgress(0.3, 'Rozpoczynanie pobierania danych...');
       await Future.delayed(const Duration(milliseconds: 200));
 
-      final investments = await _dataCacheService.getAllInvestments(
-        forceRefresh: true,
-      );
-
-      onProgress(0.8, 'Przetwarzanie danych...');
+      const batchSize = 500;
+      List<Investment> allInvestments = [];
+      DocumentSnapshot? lastDoc;
+      int processedCount = 0;
+
+      while (true) {
+        Query query = firestore
+            .collection(_collection)
+            .orderBy('data_podpisania', descending: true)
+            .limit(batchSize);
+
+        if (lastDoc != null) {
+          query = query.startAfterDocument(lastDoc);
+        }
+
+        final snapshot = await query.get();
+
+        if (snapshot.docs.isEmpty) break;
+
+        // Process batch
+        for (var doc in snapshot.docs) {
+          allInvestments.add(Investment.fromFirestore(doc));
+          processedCount++;
+
+          // Update progress
+          final progress = 0.3 + (processedCount / totalCount) * 0.6;
+          if (processedCount % 50 == 0) {
+            onProgress(
+              progress,
+              'Przetwarzanie danych: $processedCount/$totalCount inwestycji',
+            );
+            await Future.delayed(const Duration(milliseconds: 10));
+          }
+        }
+
+        lastDoc = snapshot.docs.last;
+
+        if (snapshot.docs.length < batchSize) break;
+      }
+
+      onProgress(0.95, 'Finalizacja ładowania...');
       await Future.delayed(const Duration(milliseconds: 200));
 
-      onProgress(0.95, 'Zapisywanie do cache...');
-      await Future.delayed(const Duration(milliseconds: 100));
-
       onProgress(1.0, 'Gotowe!');
-      return investments;
+      return allInvestments;
     } catch (e) {
       logError('loadAllInvestmentsWithProgress', e);
       throw Exception('Błąd podczas ładowania inwestycji: $e');
     }
   }
 
-  // Paginated investments - ZOPTYMALIZOWANA WERSJA (używa cache)
-  Future<List<Investment>> getInvestmentsPaginated({
-    int limit = 10,
-    DocumentSnapshot? startAfter,
-    String? lastDocumentId,
-  }) async {
-    try {
-      // Pobierz wszystkie inwestycje z cache
-      final allInvestments = await _dataCacheService.getAllInvestments();
-
-      // Symuluj paginację na danych z cache
-      if (startAfter != null || lastDocumentId != null) {
-        // W przypadku cache, zwróć kolejne elementy
-        final startIndex = allInvestments.length > limit ? limit : 0;
-        final endIndex = startIndex + limit;
-
-        if (startIndex >= allInvestments.length) {
-          return [];
-        }
-
-        return allInvestments.sublist(
-          startIndex,
-          endIndex > allInvestments.length ? allInvestments.length : endIndex,
-        );
-      }
-
-      // Pierwsza strona
-      return allInvestments.take(limit).toList();
-    } catch (e) {
-      logError('getInvestmentsPaginated', e);
-      throw Exception('Błąd podczas pobierania inwestycji: $e');
-    }
-  }
-
-  // Get all investments
+  // Get all investments with pagination i optymalizacją - ZAKTUALIZOWANE dla danych z Excel
   Stream<List<Investment>> getAllInvestments({int? limit}) {
     Query query = firestore
         .collection(_collection)
@@ -161,94 +106,64 @@
     );
   }
 
-  // Statystyki z cache - ZOPTYMALIZOWANA WERSJA
-  Future<Map<String, dynamic>> getInvestmentStatistics() async {
-    return getCachedData('investment_stats', () async {
-      try {
-        // Pobierz wszystkie inwestycje z cache'a
-        final allInvestments = await _dataCacheService.getAllInvestments();
-
-        if (allInvestments.isEmpty) {
-          return {
-            'totalValue': 0.0,
-            'totalCount': 0,
-            'activeCount': 0,
-            'inactiveCount': 0,
-            'productTypes': <String, int>{},
-            'employeeCommissions': <String, double>{},
-          };
+  // Paginowana wersja z pełną optymalizacją
+  Future<PaginationResult<Investment>> getAllInvestmentsPaginated({
+    PaginationParams params = const PaginationParams(),
+    FilterParams? filters,
+  }) async {
+    try {
+      Query query = firestore.collection(_collection);
+
+      // Aplikuj filtry
+      if (filters != null) {
+        // Filtry where
+        filters.whereConditions.forEach((field, value) {
+          query = query.where(field, isEqualTo: value);
+        });
+
+        // Filtry dat
+        if (filters.startDate != null && filters.dateField != null) {
+          query = query.where(
+            filters.dateField!,
+            isGreaterThanOrEqualTo: filters.startDate!.toIso8601String(),
+          );
         }
-
-        double totalValue = 0;
-        int activeCount = 0;
-        int inactiveCount = 0;
-        Map<String, int> productTypes = {};
-        Map<String, double> employeeCommissions = {};
-
-        for (final investment in allInvestments) {
-          totalValue += investment.investmentAmount;
-
-          if (investment.status == InvestmentStatus.active) {
-            activeCount++;
-          } else {
-            inactiveCount++;
-          }
-
-          // Count product types
-          final productTypeName = investment.productType
-              .toString()
-              .split('.')
-              .last;
-          productTypes[productTypeName] =
-              (productTypes[productTypeName] ?? 0) + 1;
-
-          // Sum employee commissions
-          final employeeName =
-              '${investment.employeeFirstName} ${investment.employeeLastName}'
-                  .trim();
-          if (employeeName.isNotEmpty) {
-            employeeCommissions[employeeName] =
-                (employeeCommissions[employeeName] ?? 0) +
-                (investment.realizedInterest * 0.05); // Przykładowa prowizja
-          }
+        if (filters.endDate != null && filters.dateField != null) {
+          query = query.where(
+            filters.dateField!,
+            isLessThanOrEqualTo: filters.endDate!.toIso8601String(),
+          );
         }
-
-        print(
-          '📊 [InvestmentService] Statystyki inwestycji: ${allInvestments.length} pozycji, ${totalValue.toStringAsFixed(0)} PLN',
-        );
-
-        return {
-          'totalValue': totalValue,
-          'totalCount': allInvestments.length,
-          'activeCount': activeCount,
-          'inactiveCount': inactiveCount,
-          'productTypes': productTypes,
-          'employeeCommissions': employeeCommissions,
-        };
-      } catch (e) {
-        logError('getInvestmentStatistics', e);
-        return {
-          'totalValue': 0.0,
-          'totalCount': 0,
-          'activeCount': 0,
-          'inactiveCount': 0,
-          'productTypes': <String, int>{},
-          'employeeCommissions': <String, double>{},
-        };
-      }
-    });
-  }
-
-  // Alias dla getInvestmentStatistics - dla kompatybilności
-  Future<Map<String, dynamic>> getInvestmentSummary() async {
-    return getInvestmentStatistics();
-  }
-
-<<<<<<< HEAD
-  // Get investments by client
-=======
+      }
+
+      query = query
+          .orderBy(
+            params.orderBy ?? 'data_podpisania',
+            descending: params.descending,
+          )
+          .limit(params.limit);
+
+      if (params.startAfter != null) {
+        query = query.startAfterDocument(params.startAfter!);
+      }
+
+      final snapshot = await query.get();
+      final investments = snapshot.docs.map((doc) {
+        return Investment.fromFirestore(doc);
+      }).toList();
+
+      return PaginationResult<Investment>(
+        items: investments,
+        lastDocument: snapshot.docs.isNotEmpty ? snapshot.docs.last : null,
+        hasMore: snapshot.docs.length == params.limit,
+      );
+    } catch (e) {
+      logError('getAllInvestmentsPaginated', e);
+      throw Exception('Błąd podczas pobierania inwestycji: $e');
+    }
+  }
+
   // Get by client - ZOPTYMALIZOWANE - wykorzystuje indeks klient + data_podpisania
->>>>>>> 7facc0ee
   Stream<List<Investment>> getInvestmentsByClient(String clientName) {
     return firestore
         .collection(_collection)
@@ -263,11 +178,7 @@
         );
   }
 
-<<<<<<< HEAD
-  // Search investments
-=======
   // Search - ZOPTYMALIZOWANE - wykorzystuje indeks klient
->>>>>>> 7facc0ee
   Stream<List<Investment>> searchInvestments(String query) {
     if (query.isEmpty) return getAllInvestments(limit: 50);
 
@@ -280,16 +191,13 @@
         .snapshots()
         .map(
           (snapshot) => snapshot.docs.map((doc) {
-            return Investment.fromFirestore(doc);
-          }).toList(),
-        );
-  }
-
-<<<<<<< HEAD
-  // Get investments by status
-=======
+            final data = doc.data();
+            return _convertExcelDataToInvestment(doc.id, data);
+          }).toList(),
+        );
+  }
+
   // Get by status - ZOPTYMALIZOWANE - wykorzystuje indeks status_produktu + data_podpisania
->>>>>>> 7facc0ee
   Stream<List<Investment>> getInvestmentsByStatus(InvestmentStatus status) {
     String statusStr = 'Aktywny';
     if (status == InvestmentStatus.inactive) statusStr = 'Nieaktywny';
@@ -304,16 +212,12 @@
         .snapshots()
         .map(
           (snapshot) => snapshot.docs.map((doc) {
-            return Investment.fromFirestore(doc);
-          }).toList(),
-        );
-  }
-
-<<<<<<< HEAD
-  // Get investments by product type
-  Stream<List<Investment>> getInvestmentsByProductType(
-    ProductType productType,
-=======
+            final data = doc.data();
+            return _convertExcelDataToInvestment(doc.id, data);
+          }).toList(),
+        );
+  }
+
   // Update investment
   Future<void> updateInvestment(String id, Investment investment) async {
     try {
@@ -478,49 +382,43 @@
   Stream<List<Investment>> getInvestmentsByEmployee(
     String employeeFirstName,
     String employeeLastName,
->>>>>>> 7facc0ee
+  ) {
+    return firestore
+        .collection(_collection)
+        .where('pracownik_imie', isEqualTo: employeeFirstName)
+        .where('pracownik_nazwisko', isEqualTo: employeeLastName)
+        .orderBy('data_podpisania', descending: true)
+        .snapshots()
+        .map(
+          (snapshot) => snapshot.docs.map((doc) {
+            final data = doc.data();
+            return _convertExcelDataToInvestment(doc.id, data);
+          }).toList(),
+        );
+  }
+
+  // Get investments by product type - ZAKTUALIZOWANE dla danych z Excel
+  Stream<List<Investment>> getInvestmentsByProductType(
+    ProductType productType,
   ) {
     String typeStr = 'Obligacje';
     if (productType == ProductType.shares) typeStr = 'Udziały';
-    if (productType == ProductType.loans) typeStr = 'Pożyczki';
     if (productType == ProductType.apartments) typeStr = 'Apartamenty';
 
     return firestore
         .collection(_collection)
-<<<<<<< HEAD
         .where('typ_produktu', isEqualTo: typeStr)
-=======
-        .where('pracownik_imie', isEqualTo: employeeFirstName)
-        .where('pracownik_nazwisko', isEqualTo: employeeLastName)
->>>>>>> 7facc0ee
         .orderBy('data_podpisania', descending: true)
         .snapshots()
         .map(
           (snapshot) => snapshot.docs.map((doc) {
-            return Investment.fromFirestore(doc);
-          }).toList(),
-        );
-  }
-
-  // Get investments by employee
-  Stream<List<Investment>> getInvestmentsByEmployee(
-    String employeeFirstName,
-    String employeeLastName,
-  ) {
-    return firestore
-        .collection(_collection)
-        .where('praconwnik_imie', isEqualTo: employeeFirstName)
-        .where('pracownik_nazwisko', isEqualTo: employeeLastName)
-        .orderBy('data_podpisania', descending: true)
-        .snapshots()
-        .map(
-          (snapshot) => snapshot.docs.map((doc) {
-            return Investment.fromFirestore(doc);
-          }).toList(),
-        );
-  }
-
-  // Get investments within date range
+            final data = doc.data();
+            return _convertExcelDataToInvestment(doc.id, data);
+          }).toList(),
+        );
+  }
+
+  // Get investments within date range - ZAKTUALIZOWANE dla danych z Excel
   Stream<List<Investment>> getInvestmentsByDateRange(
     DateTime startDate,
     DateTime endDate,
@@ -539,35 +437,69 @@
         .snapshots()
         .map(
           (snapshot) => snapshot.docs.map((doc) {
-            return Investment.fromFirestore(doc);
-          }).toList(),
-        );
-  }
-
-  // Investments requiring attention
-  Future<List<Investment>> getInvestmentsRequiringAttention() async {
-    try {
-      final now = DateTime.now();
-      final thirtyDaysFromNow = now.add(const Duration(days: 30));
-
-      final snapshot = await firestore
-          .collection(_collection)
-          .where(
-            'data_wymagalnosci',
-            isLessThanOrEqualTo: thirtyDaysFromNow.toIso8601String(),
-          )
-          .where('status_produktu', isEqualTo: 'Aktywny')
-          .orderBy('data_wymagalnosci')
-          .get();
-
-<<<<<<< HEAD
-      return snapshot.docs.map((doc) {
-        return Investment.fromFirestore(doc);
-      }).toList();
-    } catch (e) {
-      logError('getInvestmentsRequiringAttention', e);
-      return [];
-=======
+            final data = doc.data();
+            return _convertExcelDataToInvestment(doc.id, data);
+          }).toList(),
+        );
+  }
+
+  // Konwersja danych z Firebase do modelu Investment - używa bezpośrednio danych
+  Investment _convertExcelDataToInvestment(
+    String id,
+    Map<String, dynamic> data,
+  ) {
+    // Helper function to safely convert to double
+    double safeToDouble(dynamic value, [double defaultValue = 0.0]) {
+      if (value == null) return defaultValue;
+      if (value is double) return value;
+      if (value is int) return value.toDouble();
+      if (value is String) {
+        final parsed = double.tryParse(value);
+        return parsed ?? defaultValue;
+      }
+      return defaultValue;
+    }
+
+    // Helper function to parse date strings
+    DateTime? parseDate(String? dateStr) {
+      if (dateStr == null || dateStr.isEmpty) return null;
+      try {
+        return DateTime.parse(dateStr);
+      } catch (e) {
+        return null;
+      }
+    }
+
+    // Helper function to map status from Polish to enum
+    InvestmentStatus mapStatus(String? status) {
+      switch (status) {
+        case 'Aktywny':
+          return InvestmentStatus.active;
+        case 'Nieaktywny':
+          return InvestmentStatus.inactive;
+        case 'Wykup wczesniejszy':
+          return InvestmentStatus.earlyRedemption;
+        case 'Zakończony':
+          return InvestmentStatus.completed;
+        default:
+          return InvestmentStatus.active;
+      }
+    }
+
+    // Helper function to map market type from Polish to enum
+    MarketType mapMarketType(String? marketType) {
+      switch (marketType) {
+        case 'Rynek pierwotny':
+          return MarketType.primary;
+        case 'Rynek wtórny':
+          return MarketType.secondary;
+        case 'Odkup od Klienta':
+          return MarketType.clientRedemption;
+        default:
+          return MarketType.primary;
+      }
+    }
+
     // Helper function to map product type from Polish to enum
     ProductType mapProductType(String? productType) {
       if (productType == null || productType.isEmpty) {
@@ -600,16 +532,8 @@
         default:
           return ProductType.bonds;
       }
->>>>>>> 7facc0ee
-    }
-  }
-
-<<<<<<< HEAD
-  // Invalidate cache when data changes
-  void invalidateCache() {
-    clearCache('investment_stats');
-    _dataCacheService.invalidateCollectionCache('investments');
-=======
+    }
+
     return Investment(
       id: id,
       clientId: data['id_klient']?.toString() ?? '',
@@ -650,7 +574,6 @@
         'id_sprzedaz': data['id_sprzedaz'],
       },
     );
->>>>>>> 7facc0ee
   }
 
   // ===== NOWE METODY WYKORZYSTUJĄCE INDEKSY =====
